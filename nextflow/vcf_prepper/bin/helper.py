--- conflicted
+++ resolved
@@ -17,7 +17,8 @@
 import subprocess
 import configparser
 import os
-<<<<<<< HEAD
+import json
+from deprecated import deprecated
 
 class Placeholders():
     def __init__(self, source_text: str = "", placeholders: dict = {}, data: dict = {}):
@@ -107,10 +108,6 @@
                 return placeholder
 
         return data["chromosomes"]
-=======
-import json
-from deprecated import deprecated
->>>>>>> 7b544ca9
 
 def parse_ini(ini_file: str, section: str = "database") -> dict:
     config = configparser.ConfigParser()
