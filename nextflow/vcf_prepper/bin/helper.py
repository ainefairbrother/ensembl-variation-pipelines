#!/usr/bin/env python3

# See the NOTICE file distributed with this work for additional information
# regarding copyright ownership.
#
# Licensed under the Apache License, Version 2.0 (the "License");
# you may not use this file except in compliance with the License.
# You may obtain a copy of the License at
# http://www.apache.org/licenses/LICENSE-2.0
#
# Unless required by applicable law or agreed to in writing, software
# distributed under the License is distributed on an "AS IS" BASIS,
# WITHOUT WARRANTIES OR CONDITIONS OF ANY KIND, either express or implied.
# See the License for the specific language governing permissions and
# limitations under the License.

import subprocess
import configparser
import os
import json
from deprecated import deprecated

<<<<<<< HEAD
=======
class Placeholders():
    def __init__(self, source_text: str = "", placeholders: dict = {}, data: dict = {}):
        self._source_text = source_text
        self._placeholders = placeholders
        self._data = data

    @property
    def source_text(self) -> str:
        return self._source_text

    @source_text.setter
    def source_text(self, text: str):
        self._source_text = text

    @property
    def data(self) -> dict:
        return self._data

    @data.setter
    def data(self, data: dict):
        self._data = data

    @property
    def placeholders(self) -> dict:
        return self._placeholders

    @placeholders.setter
    def data(self, placeholders: dict):
        self._placeholders = placeholders

    def get_data(self, name: str) -> str:
        value = None
        if name in self._data:
            value = self._data[name]

        return value

    def add_data(self, name: str, value: str):
        self._data[name] = value

    def get_placeholder(self, name: str) -> str:
        value = None
        if name in self._placeholders:
            value = self._placeholders[name]

        return value

    def add_placeholder(self, name: str, value: str = None):
        if value is None:
            value = self.get_placeholder_value(name)
        self._placeholders[name] = value

    def get_placeholder_value(self, name: str, data: str = None) -> str:
        func = getattr(self, f"get_{name.lower()}")

        if data is None:
            data = self._data

        return func(data)

    def replace(self, placeholders: dict = None):
        if placeholders is None:
            placeholders = self._placeholders

        for placeholder in placeholders:
            if placeholders[placeholder] is None:
                self.add_placeholder(placeholder)
            self._source_text = self._source_text.replace(f"##{placeholder}##", placeholders[placeholder])

    def get_assembly_acc(self, data: dict) -> str:
        placeholder = "ASSEMBLY_ACC"
        required_data = ["server", "metadata_db", "genome_uuid"]
        for rdata in required_data:
            if rdata not in data:
                print(f"[WARNING] Retrieving placeholder value for { placeholder } failed, missing data - { rdata }")
                return placeholder

        return get_assembly_accession_from_genome_uuid(server=data["server"], metadata_db=data["metadata_db"], genome_uuid=data["genome_uuid"])

    def get_chr(self, data: dict) -> str:
        placeholder = "CHR"
        required_data = ["chromosomes"]
        for rdata in required_data:
            if rdata not in data:
                print(f"[WARNING] Retrieving placeholder value for { placeholder } failed, missing data - { rdata }")
                return placeholder

        return data["chromosomes"]
>>>>>>> 1e0d1be1

def parse_ini(ini_file: str, section: str = "database") -> dict:
    config = configparser.ConfigParser()
    config.read(ini_file)

    if not section in config:
        print(f"[ERROR] Could not find {section} config in ini file - {ini_file}")
        exit(1)
    else:
        host = config[section]["host"]
        port = config[section]["port"]
        user = config[section]["user"]

    return {"host": host, "port": port, "user": user}


def get_db_name(
    server: dict, version: str, species: str = "homo_sapiens", type: str = "core"
) -> str:
    query = f"SHOW DATABASES LIKE '{species}_{type}%{version}%';"
    process = subprocess.run(
        [
            "mysql",
            "--host",
            server["host"],
            "--port",
            server["port"],
            "--user",
            server["user"],
            "-N",
            "--execute",
            query,
        ],
        stdout=subprocess.PIPE,
        stderr=subprocess.PIPE,
    )
    return process.stdout.decode().strip()

<<<<<<< HEAD
=======
def get_assembly_accession_from_genome_uuid(server: dict, metadata_db: str, genome_uuid: str) -> str:
    query = f"SELECT a.accession FROM assembly AS a, genome AS g WHERE g.assembly_id = a.assembly_id AND g.genome_uuid = '{genome_uuid}';"
    process = subprocess.run(["mysql",
            "--host", server["host"],
            "--port", server["port"],
            "--user", server["user"],
            "--database", metadata_db,
            "-N",
            "--execute", query
        ],
        stdout = subprocess.PIPE,
        stderr = subprocess.PIPE
    )
    return process.stdout.decode().strip()
>>>>>>> 1e0d1be1

def get_division(server: dict, core_db: str) -> str:
    # TMP: this is only temp as ensemblgenome FTP had problem in 110
    if core_db.startswith("drosophila_melanogaster"):
        return "EnsemblVertebrates"
    query = "SELECT meta_value FROM meta WHERE meta_key = 'species.division';"
    process = subprocess.run(
        [
            "mysql",
            "--host",
            server["host"],
            "--port",
            server["port"],
            "--user",
            server["user"],
            "--database",
            core_db,
            "-N",
            "--execute",
            query,
        ],
        stdout=subprocess.PIPE,
        stderr=subprocess.PIPE,
    )
    return process.stdout.decode().strip()


@deprecated(
    version="June 2025",
    reason="Variation database with old schema should not be used anymore",
)
def dump_variant_source(server: dict, variation_db: str, dump_file: str) -> str:
    query = "SELECT DISTINCT vf.variation_name, s.name FROM variation_feature AS vf, source AS s WHERE vf.source_id = s.source_id;"

    with open(dump_file, "w") as file:
        process = subprocess.run(
            [
                "mysql",
                "--host",
                server["host"],
                "--port",
                server["port"],
                "--user",
                server["user"],
                "--database",
                variation_db,
                "-N",
                "--execute",
                query,
            ],
            stdout=file,
            stderr=subprocess.PIPE,
        )

    return process.returncode


def get_sources_meta_info(sources_meta_file: str) -> dict:
    if not os.path.isfile(sources_meta_file):
        print(
            "[WARNING] no such file - {sources_meta_file}, cannot get variant sources metadata."
        )
        return {}

    with open(sources_meta_file, "r") as f:
        sources_meta = json.load(f)

    return sources_meta


def get_fasta_species_name(species_production_name: str) -> str:
    return species_production_name[0].upper() + species_production_name[1:]
<<<<<<< HEAD


def get_relative_version(version: int, division: str = "EnsemblVertebrates") -> int:
    return (version - 53) if division != "EnsemblVertebrates" else version


=======
    
def get_relative_version(version: int, division: str = "EnsemblVertebrates", site: str = "new") -> int:
    # obsolete for new site
    if site == "old":
        return (version - 53) if division != "EnsemblVertebrates" else version

    return version
    
>>>>>>> 1e0d1be1
def download_file(local_filename: str, url: str) -> int:
    process = subprocess.run(
        ["wget", url, "-O", local_filename],
        stdout=subprocess.PIPE,
        stderr=subprocess.PIPE,
    )

    if process.returncode != 0 and os.path.isfile(local_filename):
        os.remove(local_filename)

    return process.returncode


def get_ftp_path(
    species: str,
    assembly: str,
    division: str,
    version: int,
    type: str = "cache",
    mode: str = "local",
    species_url_name: str = None,
) -> str:
    version = str(version)
    if species == "homo_sapiens_37":
        species = "homo_sapiens"

    if mode == "local":
        base = "/nfs/production/flicek/ensembl/production/ensemblftp"
    elif mode == "remote" and assembly == "GRCh37":
        base = "ftp.ensembl.org/pub/grch37"
    elif mode == "remote" and division == "EnsemblVertebrates":
        base = "ftp.ensembl.org/pub"
    else:
        base = "ftp.ebi.ac.uk/ensemblgenomes/pub"

    release_segment = f"release-{version}"

    division_segment = ""
    if division != "EnsemblVertebrates" and type != "conservation":
        division_segment = f"{division[7:].lower()}"

    if type == "cache":
        prefix = "variation/indexed_vep_cache"
    elif type == "fasta":
        prefix = f"fasta/{species}/dna"
    elif type == "conservation":
        prefix = "compara/conservation_scores/91_mammals.gerp_conservation_score"

    if type == "cache":
        file_name = f"{species}_vep_{version}_{assembly}.tar.gz"
    elif type == "fasta":
        file_name = f"{species_url_name}.{assembly}.dna.toplevel.fa.gz"
    elif type == "conservation":
        file_name = f"gerp_conservation_scores.{species}.{assembly}.bw"

    full_path = os.path.join(base, release_segment, division_segment, prefix, file_name)

    if mode == "local" and os.path.isfile(full_path):
        return full_path
    elif mode == "remote":
        return f"https://{full_path}"

    return None


def copyto(src_file: str, dest_file: str) -> int:
    process = subprocess.run(
        ["rsync", src_file, dest_file], stdout=subprocess.PIPE, stderr=subprocess.PIPE
    )

    return process.returncode<|MERGE_RESOLUTION|>--- conflicted
+++ resolved
@@ -20,8 +20,6 @@
 import json
 from deprecated import deprecated
 
-<<<<<<< HEAD
-=======
 class Placeholders():
     def __init__(self, source_text: str = "", placeholders: dict = {}, data: dict = {}):
         self._source_text = source_text
@@ -110,12 +108,11 @@
                 return placeholder
 
         return data["chromosomes"]
->>>>>>> 1e0d1be1
 
 def parse_ini(ini_file: str, section: str = "database") -> dict:
     config = configparser.ConfigParser()
     config.read(ini_file)
-
+    
     if not section in config:
         print(f"[ERROR] Could not find {section} config in ini file - {ini_file}")
         exit(1)
@@ -124,33 +121,26 @@
         port = config[section]["port"]
         user = config[section]["user"]
 
-    return {"host": host, "port": port, "user": user}
-
-
-def get_db_name(
-    server: dict, version: str, species: str = "homo_sapiens", type: str = "core"
-) -> str:
+    return {
+        "host": host, 
+        "port": port, 
+        "user": user
+    }
+
+def get_db_name(server: dict, version: str, species: str = "homo_sapiens", type: str = "core") -> str:
     query = f"SHOW DATABASES LIKE '{species}_{type}%{version}%';"
-    process = subprocess.run(
-        [
-            "mysql",
-            "--host",
-            server["host"],
-            "--port",
-            server["port"],
-            "--user",
-            server["user"],
+    process = subprocess.run(["mysql",
+            "--host", server["host"],
+            "--port", server["port"],
+            "--user", server["user"],
             "-N",
-            "--execute",
-            query,
+            "--execute", query
         ],
-        stdout=subprocess.PIPE,
-        stderr=subprocess.PIPE,
+        stdout = subprocess.PIPE,
+        stderr = subprocess.PIPE
     )
     return process.stdout.decode().strip()
 
-<<<<<<< HEAD
-=======
 def get_assembly_accession_from_genome_uuid(server: dict, metadata_db: str, genome_uuid: str) -> str:
     query = f"SELECT a.accession FROM assembly AS a, genome AS g WHERE g.assembly_id = a.assembly_id AND g.genome_uuid = '{genome_uuid}';"
     process = subprocess.run(["mysql",
@@ -165,87 +155,56 @@
         stderr = subprocess.PIPE
     )
     return process.stdout.decode().strip()
->>>>>>> 1e0d1be1
 
 def get_division(server: dict, core_db: str) -> str:
     # TMP: this is only temp as ensemblgenome FTP had problem in 110
     if core_db.startswith("drosophila_melanogaster"):
         return "EnsemblVertebrates"
     query = "SELECT meta_value FROM meta WHERE meta_key = 'species.division';"
-    process = subprocess.run(
-        [
-            "mysql",
-            "--host",
-            server["host"],
-            "--port",
-            server["port"],
-            "--user",
-            server["user"],
-            "--database",
-            core_db,
+    process = subprocess.run(["mysql",
+            "--host", server["host"],
+            "--port", server["port"],
+            "--user", server["user"],
+            "--database", core_db,
             "-N",
-            "--execute",
-            query,
+            "--execute", query
         ],
-        stdout=subprocess.PIPE,
-        stderr=subprocess.PIPE,
+        stdout = subprocess.PIPE,
+        stderr = subprocess.PIPE
     )
     return process.stdout.decode().strip()
 
-
-@deprecated(
-    version="June 2025",
-    reason="Variation database with old schema should not be used anymore",
-)
+@deprecated(version='June 2025', reason="Variation database with old schema should not be used anymore")
 def dump_variant_source(server: dict, variation_db: str, dump_file: str) -> str:
     query = "SELECT DISTINCT vf.variation_name, s.name FROM variation_feature AS vf, source AS s WHERE vf.source_id = s.source_id;"
 
     with open(dump_file, "w") as file:
-        process = subprocess.run(
-            [
-                "mysql",
-                "--host",
-                server["host"],
-                "--port",
-                server["port"],
-                "--user",
-                server["user"],
-                "--database",
-                variation_db,
+        process = subprocess.run(["mysql",
+                "--host", server["host"],
+                "--port", server["port"],
+                "--user", server["user"],
+                "--database", variation_db,
                 "-N",
-                "--execute",
-                query,
+                "--execute", query
             ],
-            stdout=file,
-            stderr=subprocess.PIPE,
+            stdout = file,
+            stderr = subprocess.PIPE
         )
 
     return process.returncode
-
 
 def get_sources_meta_info(sources_meta_file: str) -> dict:
     if not os.path.isfile(sources_meta_file):
-        print(
-            "[WARNING] no such file - {sources_meta_file}, cannot get variant sources metadata."
-        )
+        print("[WARNING] no such file - {sources_meta_file}, cannot get variant sources metadata.")
         return {}
-
+    
     with open(sources_meta_file, "r") as f:
         sources_meta = json.load(f)
 
     return sources_meta
 
-
 def get_fasta_species_name(species_production_name: str) -> str:
     return species_production_name[0].upper() + species_production_name[1:]
-<<<<<<< HEAD
-
-
-def get_relative_version(version: int, division: str = "EnsemblVertebrates") -> int:
-    return (version - 53) if division != "EnsemblVertebrates" else version
-
-
-=======
     
 def get_relative_version(version: int, division: str = "EnsemblVertebrates", site: str = "new") -> int:
     # obsolete for new site
@@ -254,33 +213,31 @@
 
     return version
     
->>>>>>> 1e0d1be1
 def download_file(local_filename: str, url: str) -> int:
-    process = subprocess.run(
-        ["wget", url, "-O", local_filename],
-        stdout=subprocess.PIPE,
-        stderr=subprocess.PIPE,
+    process = subprocess.run(["wget", url, "-O", local_filename],
+        stdout = subprocess.PIPE,
+        stderr = subprocess.PIPE
     )
 
     if process.returncode != 0 and os.path.isfile(local_filename):
         os.remove(local_filename)
-
-    return process.returncode
-
-
+        
+    return process.returncode 
+    
 def get_ftp_path(
-    species: str,
-    assembly: str,
-    division: str,
-    version: int,
-    type: str = "cache",
-    mode: str = "local",
-    species_url_name: str = None,
-) -> str:
+        species: str, 
+        assembly: str, 
+        division: str, 
+        version: int, 
+        type: str = "cache", 
+        mode: str = "local",
+        species_url_name: str = None
+    ) -> str:
+    
     version = str(version)
     if species == "homo_sapiens_37":
         species = "homo_sapiens"
-
+    
     if mode == "local":
         base = "/nfs/production/flicek/ensembl/production/ensemblftp"
     elif mode == "remote" and assembly == "GRCh37":
@@ -289,20 +246,20 @@
         base = "ftp.ensembl.org/pub"
     else:
         base = "ftp.ebi.ac.uk/ensemblgenomes/pub"
-
+        
     release_segment = f"release-{version}"
-
+    
     division_segment = ""
     if division != "EnsemblVertebrates" and type != "conservation":
         division_segment = f"{division[7:].lower()}"
-
+        
     if type == "cache":
         prefix = "variation/indexed_vep_cache"
     elif type == "fasta":
         prefix = f"fasta/{species}/dna"
     elif type == "conservation":
         prefix = "compara/conservation_scores/91_mammals.gerp_conservation_score"
-
+    
     if type == "cache":
         file_name = f"{species}_vep_{version}_{assembly}.tar.gz"
     elif type == "fasta":
@@ -311,18 +268,18 @@
         file_name = f"gerp_conservation_scores.{species}.{assembly}.bw"
 
     full_path = os.path.join(base, release_segment, division_segment, prefix, file_name)
-
+    
     if mode == "local" and os.path.isfile(full_path):
         return full_path
     elif mode == "remote":
         return f"https://{full_path}"
-
+    
     return None
-
-
+    
 def copyto(src_file: str, dest_file: str) -> int:
-    process = subprocess.run(
-        ["rsync", src_file, dest_file], stdout=subprocess.PIPE, stderr=subprocess.PIPE
-    )
-
+    process = subprocess.run(["rsync", src_file, dest_file], 
+        stdout = subprocess.PIPE,
+        stderr = subprocess.PIPE
+    )
+        
     return process.returncode