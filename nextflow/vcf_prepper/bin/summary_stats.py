#!/usr/bin/env python3

# See the NOTICE file distributed with this work for additional information
# regarding copyright ownership.
#
# Licensed under the Apache License, Version 2.0 (the "License");
# you may not use this file except in compliance with the License.
# You may obtain a copy of the License at
# http://www.apache.org/licenses/LICENSE-2.0
#
# Unless required by applicable law or agreed to in writing, software
# distributed under the License is distributed on an "AS IS" BASIS,
# WITHOUT WARRANTIES OR CONDITIONS OF ANY KIND, either express or implied.
# See the License for the specific language governing permissions and
# limitations under the License.

import sys
import os
from cyvcf2 import VCF, Writer
from Bio import bgzf
import argparse
import json
import re

HEADERS = [
    {
        "ID": "RAF",
        "Description": "Allele frequencies from representative population",
        "Type": "Float",
        "Number": "A",
    },
    {
        "ID": "NTCSQ",
        "Description": "Number of transcript consequences",
        "Type": "Integer",
        "Number": "A",
    },
    {
        "ID": "NRCSQ",
        "Description": "Number of regulatory consequences",
        "Type": "Integer",
        "Number": "A",
    },
    {
        "ID": "NGENE",
        "Description": "Number of overlapped gene",
        "Type": "Integer",
        "Number": "A",
    },
    {
        "ID": "NVPHN",
        "Description": "Number of associated variant-linked phenotypes",
        "Type": "Integer",
        "Number": "A",
    },
    {
        "ID": "NGPHN",
        "Description": "Number of associated gene-linked phenotypes",
        "Type": "Integer",
        "Number": "A",
    },
    {
        "ID": "NCITE",
        "Description": "Number of citations",
        "Type": "Integer",
        "Number": "1",
    },
]

PER_ALLELE_FIELDS = {
    "variant_phenotype": "NVPHN",
    "gene_phenotype": "NGPHN",
    "transcipt_consequence": "NTCSQ",
    "regulatory_consequence": "NRCSQ",
    "gene": "NGENE",
}

PER_VARIANT_FIELDS = {"citation": "NCITE"}

FREQUENCY_FIELD = "RAF"
<<<<<<< HEAD
# [csq_field, display_name]
FREQUENCY_META = {
    "homo_sapiens": ["gnomAD_genomes_AF", "gnomAD genomes v3.1.2"],
    "homo_sapiens_37": ["gnomAD_exomes_AF", "gnomAD exomes v2.1.1"],
}
=======
>>>>>>> 1e0d1be1

SKIP_CONSEQUENCE = [
    "downstream_gene_variant",
    "upstream_gene_variant",
    "intergenic_variant",
    "TF_binding_site_variant",
    "TFBS_ablation",
    "TFBS_amplification",
]


def parse_args(args=None, description: bool = None):
    parser = argparse.ArgumentParser(description=description)

    parser.add_argument(dest="species", type=str, help="species production name")
    parser.add_argument(dest="assembly", type=str, help="assembly default")
    parser.add_argument(dest="input_file", type=str, help="input VCF file")
<<<<<<< HEAD
    parser.add_argument("-O", "--output_file", dest="output_file", type=str)

=======
    parser.add_argument('-O', '--output_file', dest="output_file", type=str)
    parser.add_argument('--population_data_file', dest="population_data_file", type=str, help="A JSON file containing population information for all species.")
    
>>>>>>> 1e0d1be1
    return parser.parse_args(args)


def header_match(want_header: dict, got_header: dict) -> bool:
    got_header.pop("IDX")

    return (
        want_header["ID"] == got_header["ID"]
        and want_header["Type"] == got_header["Type"]
        and want_header["Number"] == got_header["Number"]
        and f'"{want_header["Description"]}"' == got_header["Description"]
    )


def minimise_allele(ref: str, alts: list) -> str:
    alleles = [ref] + alts
    first_bases = {allele[0] for allele in alleles}

    if len(first_bases) == 1:
        ref = ref[1:] or "-"

        temp_alts = []
        for alt in alts:
            if "*" in alt:
                temp_alts.append(alt)
            else:
                temp_alts.append(alt[1:] or "-")
        alts = temp_alts

    return (ref, alts)


def main(args=None):
    args = parse_args(args)

    species = args.species
    assembly = args.assembly
    input_file = os.path.realpath(args.input_file)
<<<<<<< HEAD
    output_file = args.output_file or os.path.join(
        os.path.dirname(input_file), "UPDATED_SS_" + os.path.basename(input_file)
    )

    # frequency meta
    (freq_csq_field, freq_info_display) = (None, "")
    if species in FREQUENCY_META and len(FREQUENCY_META[species]) == 2:
        (freq_csq_field, freq_info_display) = FREQUENCY_META[species]

    input_vcf = VCF(input_file)

    # add to header and write header to output vcf
    if freq_info_display != "":
        HEADERS[0]["Description"] = (
            HEADERS[0]["Description"] + f" ({freq_info_display})"
        )
=======
    output_file = args.output_file or os.path.join(os.path.dirname(input_file), "UPDATED_SS_" + os.path.basename(input_file))
    population_data_file = args.population_data_file or os.path.join(
            os.path.dirname(os.path.realpath(__file__)),
            "../assets/population_data.json"
        )
    
    # get representative population and respective INFO fields
    with open(population_data_file, "r") as file:
        population_data = json.load(file)
    (population_name, freq_csq_fields, freq_info_display) = ("", [], "")
    for species_patt in population_data:
        if re.fullmatch(species_patt, species):
            for population in population_data[species_patt]:
                if population.get("representative"):
                    population_name = population["name"]
                    freq_info_display = population["name"].replace("_", " ") + population.get("version", "")

                    for file in population["files"]:
                        freq_csq_fields.append(file["short_name"] + "_" + file["representative_af_field"])

    # add to header and write header to output vcf
    if freq_info_display != "":
        HEADERS[0]['Description'] = HEADERS[0]['Description'] + f" ({freq_info_display})"
    
    input_vcf = VCF(input_file)
>>>>>>> 1e0d1be1

    use_input_vcf_for_h = True
    for header in HEADERS:
        h_id = header["ID"]
        if input_vcf.contains(h_id) and not header_match(
            header, input_vcf.get_header_type(key=h_id)
        ):
            use_input_vcf_for_h = False

    if use_input_vcf_for_h:
        for header in HEADERS:
            input_vcf.add_info_to_header(header)

        output_vcf = Writer(output_file, input_vcf, mode="wz")
    else:
        h_vcf_file = "header.vcf"
        raw_h = input_vcf.raw_header
        header_hash = {info["ID"]: info for info in HEADERS}

        with open(h_vcf_file, "w") as file:
            for line in raw_h.split("\n"):
                for iid in header_hash:
                    if f"ID={iid}" in line:
                        line = f'##INFO=<ID={iid},Number={header_hash[iid]["Number"]},Type={header_hash[iid]["Type"]},Description="{header_hash[iid]["Description"]}">'
                        break
                file.write(line + "\n")

        h_vcf = VCF(h_vcf_file)
        output_vcf = Writer(output_file, h_vcf, mode="w")

        h_vcf.close()
        os.remove(h_vcf_file)

    # parse csq header and get index of each field
    csq_list = (
        input_vcf.get_header_type("CSQ")["Description"].split("Format: ")[1].split("|")
    )
    csq_header_idx = {}
    for index, value in enumerate(csq_list):
        csq_header_idx[value] = index

    # iterate through the file
    for variant in input_vcf:
        # create minimalized allele order
        (ref, allele_order) = minimise_allele(variant.REF, variant.ALT)

        items_per_variant = {item: set() for item in PER_VARIANT_FIELDS}
        items_per_allele = {}

        # travers through each csq entry
        csqs = variant.INFO["CSQ"]
        for csq in csqs.split(","):
            csq_values = csq.split("|")

            allele = csq_values[csq_header_idx["Allele"]]
            if allele not in items_per_allele:
                items_per_allele[allele] = {item: set() for item in PER_ALLELE_FIELDS}

            consequences = csq_values[csq_header_idx["Consequence"]]
            feature_stable_id = csq_values[csq_header_idx["Feature"]]

            # if all consequence in the skipped list do not add that feature in the count
            add_regulatory_feature = False
            add_transcript_feature = False
            for csq in consequences.split("&"):
                if csq not in SKIP_CONSEQUENCE:
                    if csq.startswith("regulatory"):
                        add_regulatory_feature = True
                    else:
                        add_transcript_feature = True

            if add_transcript_feature:
                # genes
                gene = csq_values[csq_header_idx["Gene"]]
                items_per_allele[allele]["gene"].add(gene)

                # transcipt consequences
                items_per_allele[allele]["transcipt_consequence"].add(
                    f"{feature_stable_id}:{consequences}"
                )

            # regualtory consequences
            if add_regulatory_feature:
                items_per_allele[allele]["regulatory_consequence"].add(
                    f"{feature_stable_id}:{consequences}"
                )

            # phenotype
            if "PHENOTYPES" in csq_header_idx:
                phenotype_csq_idx = csq_header_idx["PHENOTYPES"]
                phenotypes = csq_values[phenotype_csq_idx]
                for phenotype in phenotypes.split("&"):
                    pheno_per_allele_fields = phenotype.split("+")
                    if len(pheno_per_allele_fields) != 3:
                        continue

                    (name, source, feature) = pheno_per_allele_fields
                    if feature.startswith("ENS"):
                        items_per_allele[allele]["gene_phenotype"].add(
                            f"{name}:{source}:{feature}"
                        )
                    else:
                        items_per_allele[allele]["variant_phenotype"].add(
                            f"{name}:{source}:{feature}"
                        )

            # citations
            if "PUBMED" in csq_header_idx:
                pubmed_csq_idx = csq_header_idx["PUBMED"]
                citations = csq_values[pubmed_csq_idx]
                for citation in citations.split("&"):
                    if citation != "":
                        items_per_variant["citation"].add(citation)

            # frequency
            if freq_csq_fields:
                af_csq_idc = [csq_header_idx[freq_csq_field] for freq_csq_field in freq_csq_fields if freq_csq_field in csq_header_idx]

                if af_csq_idc:
                    frequencies = [csq_values[af_csq_idx] for af_csq_idx in af_csq_idc if csq_values[af_csq_idx]]
                else:
                    # try finding AC and AN INFO fields and calculate representative AF
                    ac_csq_idc = [csq_header_idx.get(freq_csq_field.replace("AF", "AC")) for freq_csq_field in freq_csq_fields]
                    an_csq_idc = [csq_header_idx.get(freq_csq_field.replace("AF", "AN")) for freq_csq_field in freq_csq_fields]

                    if len(ac_csq_idc) !=  len(ac_csq_idc):
                        print("[ERROR] Attempt to calculate frequency from AC and AN failed.")
                        print(f"{ac_csq_idc} number of AC field compared to {an_csq_idc} number of AN fields in CSQ. Exiting...")
                        exit(1)

                    frequencies = []
                    for idx, _ in enumerate(ac_csq_idc):
                        ac_csq_idx = ac_csq_idc[idx]
                        an_csq_idx = an_csq_idc[idx]
                        
                        if csq_values[ac_csq_idx] and csq_values[an_csq_idx]:
                            frequency = str(int(csq_values[ac_csq_idx]) / int(csq_values[an_csq_idx]))
                            frequencies.append(frequency)

                if len(frequencies) > 1:
                    print(f"[ERROR] More than 1 representative allele frequencies for {species} population - {population_name}. Exiting ...")
                    exit(1)

                if len(frequencies) == 1:
                    items_per_allele[allele]["frequency"] = frequencies[0]

        # create summary info for per allele fields
        for field in PER_ALLELE_FIELDS:
            field_nums = []
            for allele in allele_order:
                if allele in items_per_allele and field in items_per_allele[allele]:
                    field_len = len(items_per_allele[allele][field])
                    if field_len > 0:
                        field_nums.append(str(field_len))

            if field_nums:
                variant.INFO[PER_ALLELE_FIELDS[field]] = ",".join(field_nums)

        # create summary info for frequency
        field_vals = []
        for allele in allele_order:
            if allele in items_per_allele and "frequency" in items_per_allele[allele]:
                field_vals.append(items_per_allele[allele]["frequency"])
            else:
                field_vals.append(".")

            if not all(freq == "." for freq in field_vals):
                variant.INFO[FREQUENCY_FIELD] = ",".join(field_vals)

        # create summary info for per variant fields
        for field in PER_VARIANT_FIELDS:
            field_len = len(items_per_variant[field])
            if field_len > 0:
                variant.INFO[PER_VARIANT_FIELDS[field]] = str(field_len)

        output_vcf.write_record(variant)

    input_vcf.close()
    output_vcf.close()


if __name__ == "__main__":
    sys.exit(main())<|MERGE_RESOLUTION|>--- conflicted
+++ resolved
@@ -23,48 +23,13 @@
 import re
 
 HEADERS = [
-    {
-        "ID": "RAF",
-        "Description": "Allele frequencies from representative population",
-        "Type": "Float",
-        "Number": "A",
-    },
-    {
-        "ID": "NTCSQ",
-        "Description": "Number of transcript consequences",
-        "Type": "Integer",
-        "Number": "A",
-    },
-    {
-        "ID": "NRCSQ",
-        "Description": "Number of regulatory consequences",
-        "Type": "Integer",
-        "Number": "A",
-    },
-    {
-        "ID": "NGENE",
-        "Description": "Number of overlapped gene",
-        "Type": "Integer",
-        "Number": "A",
-    },
-    {
-        "ID": "NVPHN",
-        "Description": "Number of associated variant-linked phenotypes",
-        "Type": "Integer",
-        "Number": "A",
-    },
-    {
-        "ID": "NGPHN",
-        "Description": "Number of associated gene-linked phenotypes",
-        "Type": "Integer",
-        "Number": "A",
-    },
-    {
-        "ID": "NCITE",
-        "Description": "Number of citations",
-        "Type": "Integer",
-        "Number": "1",
-    },
+    {'ID': 'RAF', 'Description': 'Allele frequencies from representative population', 'Type':'Float', 'Number': 'A'},
+    {'ID': 'NTCSQ', 'Description': 'Number of transcript consequences', 'Type':'Integer', 'Number': 'A'},
+    {'ID': 'NRCSQ', 'Description': 'Number of regulatory consequences', 'Type':'Integer', 'Number': 'A'},
+    {'ID': 'NGENE', 'Description': 'Number of overlapped gene', 'Type':'Integer', 'Number': 'A'},
+    {'ID': 'NVPHN', 'Description': 'Number of associated variant-linked phenotypes', 'Type':'Integer', 'Number': 'A'},
+    {'ID': 'NGPHN', 'Description': 'Number of associated gene-linked phenotypes', 'Type':'Integer', 'Number': 'A'},
+    {'ID': 'NCITE', 'Description': 'Number of citations', 'Type':'Integer', 'Number': '1'}
 ]
 
 PER_ALLELE_FIELDS = {
@@ -72,20 +37,14 @@
     "gene_phenotype": "NGPHN",
     "transcipt_consequence": "NTCSQ",
     "regulatory_consequence": "NRCSQ",
-    "gene": "NGENE",
+    "gene": "NGENE"
 }
 
-PER_VARIANT_FIELDS = {"citation": "NCITE"}
+PER_VARIANT_FIELDS = {
+    "citation": "NCITE"
+}
 
 FREQUENCY_FIELD = "RAF"
-<<<<<<< HEAD
-# [csq_field, display_name]
-FREQUENCY_META = {
-    "homo_sapiens": ["gnomAD_genomes_AF", "gnomAD genomes v3.1.2"],
-    "homo_sapiens_37": ["gnomAD_exomes_AF", "gnomAD exomes v2.1.1"],
-}
-=======
->>>>>>> 1e0d1be1
 
 SKIP_CONSEQUENCE = [
     "downstream_gene_variant",
@@ -93,37 +52,27 @@
     "intergenic_variant",
     "TF_binding_site_variant",
     "TFBS_ablation",
-    "TFBS_amplification",
+    "TFBS_amplification"
 ]
 
-
-def parse_args(args=None, description: bool = None):
-    parser = argparse.ArgumentParser(description=description)
-
+def parse_args(args = None, description: bool = None):
+    parser = argparse.ArgumentParser(description = description)
+    
     parser.add_argument(dest="species", type=str, help="species production name")
     parser.add_argument(dest="assembly", type=str, help="assembly default")
     parser.add_argument(dest="input_file", type=str, help="input VCF file")
-<<<<<<< HEAD
-    parser.add_argument("-O", "--output_file", dest="output_file", type=str)
-
-=======
     parser.add_argument('-O', '--output_file', dest="output_file", type=str)
     parser.add_argument('--population_data_file', dest="population_data_file", type=str, help="A JSON file containing population information for all species.")
     
->>>>>>> 1e0d1be1
     return parser.parse_args(args)
-
 
 def header_match(want_header: dict, got_header: dict) -> bool:
     got_header.pop("IDX")
 
-    return (
-        want_header["ID"] == got_header["ID"]
-        and want_header["Type"] == got_header["Type"]
-        and want_header["Number"] == got_header["Number"]
-        and f'"{want_header["Description"]}"' == got_header["Description"]
-    )
-
+    return want_header['ID'] == got_header['ID'] and \
+        want_header['Type'] == got_header['Type'] and \
+        want_header['Number'] == got_header['Number'] and \
+        f'"{ want_header["Description"] }"' == got_header['Description']
 
 def minimise_allele(ref: str, alts: list) -> str:
     alleles = [ref] + alts
@@ -142,31 +91,12 @@
 
     return (ref, alts)
 
-
-def main(args=None):
+def main(args = None):
     args = parse_args(args)
 
     species = args.species
     assembly = args.assembly
     input_file = os.path.realpath(args.input_file)
-<<<<<<< HEAD
-    output_file = args.output_file or os.path.join(
-        os.path.dirname(input_file), "UPDATED_SS_" + os.path.basename(input_file)
-    )
-
-    # frequency meta
-    (freq_csq_field, freq_info_display) = (None, "")
-    if species in FREQUENCY_META and len(FREQUENCY_META[species]) == 2:
-        (freq_csq_field, freq_info_display) = FREQUENCY_META[species]
-
-    input_vcf = VCF(input_file)
-
-    # add to header and write header to output vcf
-    if freq_info_display != "":
-        HEADERS[0]["Description"] = (
-            HEADERS[0]["Description"] + f" ({freq_info_display})"
-        )
-=======
     output_file = args.output_file or os.path.join(os.path.dirname(input_file), "UPDATED_SS_" + os.path.basename(input_file))
     population_data_file = args.population_data_file or os.path.join(
             os.path.dirname(os.path.realpath(__file__)),
@@ -192,14 +122,11 @@
         HEADERS[0]['Description'] = HEADERS[0]['Description'] + f" ({freq_info_display})"
     
     input_vcf = VCF(input_file)
->>>>>>> 1e0d1be1
 
     use_input_vcf_for_h = True
     for header in HEADERS:
-        h_id = header["ID"]
-        if input_vcf.contains(h_id) and not header_match(
-            header, input_vcf.get_header_type(key=h_id)
-        ):
+        h_id = header['ID']
+        if input_vcf.contains(h_id) and not header_match(header, input_vcf.get_header_type(key=h_id)):
             use_input_vcf_for_h = False
 
     if use_input_vcf_for_h:
@@ -210,13 +137,13 @@
     else:
         h_vcf_file = "header.vcf"
         raw_h = input_vcf.raw_header
-        header_hash = {info["ID"]: info for info in HEADERS}
+        header_hash = {info['ID']: info for info in HEADERS}
 
         with open(h_vcf_file, "w") as file:
             for line in raw_h.split("\n"):
                 for iid in header_hash:
-                    if f"ID={iid}" in line:
-                        line = f'##INFO=<ID={iid},Number={header_hash[iid]["Number"]},Type={header_hash[iid]["Type"]},Description="{header_hash[iid]["Description"]}">'
+                    if f"ID={ iid }" in line:
+                        line = f"##INFO=<ID={ iid },Number={ header_hash[iid]['Number'] },Type={ header_hash[iid]['Type'] },Description=\"{ header_hash[iid]['Description'] }\">"
                         break
                 file.write(line + "\n")
 
@@ -227,13 +154,11 @@
         os.remove(h_vcf_file)
 
     # parse csq header and get index of each field
-    csq_list = (
-        input_vcf.get_header_type("CSQ")["Description"].split("Format: ")[1].split("|")
-    )
+    csq_list = input_vcf.get_header_type("CSQ")['Description'].split("Format: ")[1].split("|")
     csq_header_idx = {}
     for index, value in enumerate(csq_list):
         csq_header_idx[value] = index
-
+    
     # iterate through the file
     for variant in input_vcf:
         # create minimalized allele order
@@ -246,14 +171,14 @@
         csqs = variant.INFO["CSQ"]
         for csq in csqs.split(","):
             csq_values = csq.split("|")
-
+            
             allele = csq_values[csq_header_idx["Allele"]]
             if allele not in items_per_allele:
                 items_per_allele[allele] = {item: set() for item in PER_ALLELE_FIELDS}
-
+                
             consequences = csq_values[csq_header_idx["Consequence"]]
             feature_stable_id = csq_values[csq_header_idx["Feature"]]
-
+            
             # if all consequence in the skipped list do not add that feature in the count
             add_regulatory_feature = False
             add_transcript_feature = False
@@ -263,22 +188,18 @@
                         add_regulatory_feature = True
                     else:
                         add_transcript_feature = True
-
+            
             if add_transcript_feature:
                 # genes
-                gene = csq_values[csq_header_idx["Gene"]]
+                gene = csq_values[csq_header_idx["Gene"]]               
                 items_per_allele[allele]["gene"].add(gene)
 
                 # transcipt consequences
-                items_per_allele[allele]["transcipt_consequence"].add(
-                    f"{feature_stable_id}:{consequences}"
-                )
+                items_per_allele[allele]["transcipt_consequence"].add(f"{feature_stable_id}:{consequences}")
 
             # regualtory consequences
             if add_regulatory_feature:
-                items_per_allele[allele]["regulatory_consequence"].add(
-                    f"{feature_stable_id}:{consequences}"
-                )
+                items_per_allele[allele]["regulatory_consequence"].add(f"{feature_stable_id}:{consequences}")
 
             # phenotype
             if "PHENOTYPES" in csq_header_idx:
@@ -288,16 +209,12 @@
                     pheno_per_allele_fields = phenotype.split("+")
                     if len(pheno_per_allele_fields) != 3:
                         continue
-
+                    
                     (name, source, feature) = pheno_per_allele_fields
                     if feature.startswith("ENS"):
-                        items_per_allele[allele]["gene_phenotype"].add(
-                            f"{name}:{source}:{feature}"
-                        )
+                        items_per_allele[allele]["gene_phenotype"].add(f"{name}:{source}:{feature}")
                     else:
-                        items_per_allele[allele]["variant_phenotype"].add(
-                            f"{name}:{source}:{feature}"
-                        )
+                        items_per_allele[allele]["variant_phenotype"].add(f"{name}:{source}:{feature}")
 
             # citations
             if "PUBMED" in csq_header_idx:
@@ -346,7 +263,7 @@
                 if allele in items_per_allele and field in items_per_allele[allele]:
                     field_len = len(items_per_allele[allele][field])
                     if field_len > 0:
-                        field_nums.append(str(field_len))
+                        field_nums.append(str(field_len)) 
 
             if field_nums:
                 variant.INFO[PER_ALLELE_FIELDS[field]] = ",".join(field_nums)
@@ -366,13 +283,12 @@
         for field in PER_VARIANT_FIELDS:
             field_len = len(items_per_variant[field])
             if field_len > 0:
-                variant.INFO[PER_VARIANT_FIELDS[field]] = str(field_len)
+                variant.INFO[PER_VARIANT_FIELDS[field]] = str(field_len) 
 
         output_vcf.write_record(variant)
-
+        
     input_vcf.close()
     output_vcf.close()
-
-
+    
 if __name__ == "__main__":
     sys.exit(main())